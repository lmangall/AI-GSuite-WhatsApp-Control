--- conflicted
+++ resolved
@@ -1,16 +1,8 @@
 # Jarvis -  AI Agent on WhatsApp with Google Workspace Integration
 
-<<<<<<< HEAD
-NestJS (test) setup with Langhain to receive WhatsApp messages via webhooks, process them with various tools/agents and reply using the Whapi API.
-=======
->>>>>>> fdc9bdb1
 
 https://github.com/user-attachments/assets/1a90eb37-e693-4ffe-92ba-9a3b5605ac98
 
-<<<<<<< HEAD
-### Run and kill
-It's just a weekend built demo so I am "testing in prod" the deploy.sh script is the best approach to quickly kill, pull, build, flush logs and deploy
-=======
 Jarvis is your personal AI assistant accessible through WhatsApp, capable of managing your entire Google Workspace, performing web searches, and engaging in natural conversations.
 Jarvis maintains its own Google Calendar for task tracking and scheduling
 
@@ -29,17 +21,8 @@
   - ~20 integrated tools
 - **Agent Personification**: The AI agent maintains its own Google Calendar for task tracking and scheduling
 - **Dual AI Support**: Primary (Gemini) and fallback (OpenAI) models
->>>>>>> fdc9bdb1
 
-## The human touch (UX)
-One thing that was told by Limova team is that the personification of the agents was a game changer, having the 3 dots as if someone was writeing while the AI and server is processing is a game changer imo
 
-<<<<<<< HEAD
-### Webhook(s)
-
-## Testing the server
-Simulating a messages webhook request:
-=======
 ## Flow
 
 ```
@@ -121,7 +104,6 @@
 - Whapi API instead of a front-end (official API from meta necessitates business verification (no time for this 3 day work))
 
 
->>>>>>> fdc9bdb1
 
 ## Acknowledgments
 
@@ -143,19 +125,8 @@
 
 
 
-<<<<<<< HEAD
-```
-src/
-├── 
-```
-=======
->>>>>>> fdc9bdb1
 
 
-<<<<<<< HEAD
-- [Where to find the webhook URL](https://support.whapi.cloud/help-desk/receiving/webhooks/where-to-find-the-webhook-url)
-- [API documentation](https://whapi.readme.io/reference/checkhealth)
-=======
 
 https://github.com/user-attachments/assets/103fabf4-5a5b-4a2f-ac10-67ad41dd5c70
 
@@ -173,5 +144,4 @@
 ![Gemini](https://img.shields.io/badge/Google_Gemini-4285F4?style=for-the-badge&logo=google&logoColor=white)
 ![OpenAI](https://img.shields.io/badge/OpenAI-412991?style=for-the-badge&logo=openai&logoColor=white)
 ![AWS](https://img.shields.io/badge/AWS_EC2-FF9900?style=for-the-badge&logo=amazon-aws&logoColor=white)
-![Render](https://img.shields.io/badge/Render-46E3B7?style=for-the-badge&logo=render&logoColor=white)
->>>>>>> fdc9bdb1
+![Render](https://img.shields.io/badge/Render-46E3B7?style=for-the-badge&logo=render&logoColor=white)